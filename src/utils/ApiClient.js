import request from "superagent";
import packageJson from "../../package.json";
import Encryption from "./Encryption";

/**
 * The callback interface for api calls
 *
 * @typedef {function} api-callback
 * @param {Object[]} [errors] - In case of an error an array with error objects otherwise undefined
 * @param {string} [errors[].fieldName] - The field name (if error is caused by a particular field)
 * @param {string} errors[].message - The error message
 * @param {string} errors[].code - The error code
 * @param {Object} data - The rest response body
 * @param {Object} res - The raw superagent response object
 */

/**
 * The Hyperwallet API Client
 */
export default class ApiClient {

    /**
     * Create a instance of the API client
     *
     * @param {string} username - The API username
     * @param {string} password - The API password
     * @param {string} server - The API server to connect to
     * @param {string} encryptionData - The API encryption data
     */
    constructor(username, password, server, encryptionData) {
        /**
         * The API username
         *
         * @type {string}
         * @protected
         */
        this.username = username;

        /**
         * The API password
         *
         * @type {string}
         * @protected
         */
        this.password = password;

        /**
         * The API server to connect to
         * @type {string}
         * @protected
         */
        this.server = server;

        /**
         * The Node SDK Version number
         *
         * @type {string}
         * @protected
         */
        this.version = packageJson.version;

        /**
         * The flag shows if encryption is enabled
         *
         * @type {boolean}
         * @protected
         */
        this.isEncrypted = false;

        if (encryptionData && encryptionData.clientPrivateKeySetPath && encryptionData.hyperwalletKeySetPath) {
            this.isEncrypted = true;
            this.clientPrivateKeySetPath = encryptionData.clientPrivateKeySetPath;
            this.hyperwalletKeySetPath = encryptionData.hyperwalletKeySetPath;
            this.encryption = new Encryption(this.clientPrivateKeySetPath, this.hyperwalletKeySetPath);
        }
    }

    /**
     * Do a POST call to the Hyperwallet API server
     *
     * @param {string} partialUrl - The api endpoint to call (gets prefixed by `server` and `/rest/v3/`)
     * @param {Object} data - The data to send to the server
     * @param {Object} params - Query parameters to send in this call
     * @param {api-callback} callback - The callback for this call
     */
    doPost(partialUrl, data, params, callback) {
        let contentType = "json";
        let processResponse = this.wrapCallback(callback);
        let requestDataPromise = new Promise((resolve) => resolve(data));
        if (this.isEncrypted) {
            contentType = "application/jose+json";
            processResponse = this.processEncryptedResponse("POST", callback);
            requestDataPromise = this.encryption.encrypt(data);
        }
        requestDataPromise.then((requestData) => {
            request
                .post(`${this.server}/rest/v3/${partialUrl}`)
                .auth(this.username, this.password)
                .set("User-Agent", `Hyperwallet Node SDK v${this.version}`)
                .type(contentType)
                .accept("json")
                .query(params)
                .send(requestData)
                .end(processResponse);
        }).catch(() => callback("Failed to encrypt body for POST request", undefined, undefined));
    }

    /**
     * Do a PUT call to the Hyperwallet API server
     *
     * @param {string} partialUrl - The api endpoint to call (gets prefixed by `server` and `/rest/v3/`)
     * @param {Object} data - The data to send to the server
     * @param {Object} params - Query parameters to send in this call
     * @param {api-callback} callback - The callback for this call
     */
    doPut(partialUrl, data, params, callback) {
        let contentType = "json";
        let processResponse = this.wrapCallback(callback);
        let requestDataPromise = new Promise((resolve) => resolve(data));
        if (this.isEncrypted) {
            contentType = "application/jose+json";
            processResponse = this.processEncryptedResponse("PUT", callback);
            requestDataPromise = this.encryption.encrypt(data);
        }
        requestDataPromise.then((requestData) => {
            request
                .put(`${this.server}/rest/v3/${partialUrl}`)
                .auth(this.username, this.password)
                .set("User-Agent", `Hyperwallet Node SDK v${this.version}`)
                .type(contentType)
                .accept("json")
                .query(params)
                .send(requestData)
                .end(processResponse);
        }).catch(() => callback("Failed to encrypt body for PUT request", undefined, undefined));
    }

    /**
     * Do a GET call to the Hyperwallet API server
     *
     * @param {string} partialUrl - The api endpoint to call (gets prefixed by `server` and `/rest/v3/`)
     * @param {Object} params - Query parameters to send in this call
     * @param {api-callback} callback - The callback for this call
     */
    doGet(partialUrl, params, callback) {
        let contentType = "json";
        if (this.isEncrypted) {
            contentType = "application/jose+json";
        }
        request
            .get(`${this.server}/rest/v3/${partialUrl}`)
            .auth(this.username, this.password)
            .set("User-Agent", `Hyperwallet Node SDK v${this.version}`)
            .type(contentType)
            .accept("json")
            .query(params)
            .end(this.isEncrypted ? this.processEncryptedResponse("GET", callback) : this.wrapCallback(callback));
    }

    /**
     * Wrap a callback to process possible API and network errors
     *
     * @param {api-callback} callback - The final callback
     * @returns {function(err: Object, res: Object)} - The super agent callback
     *
     * @private
     */
    wrapCallback(callback = () => null) {
        return (err, res) => {
<<<<<<< HEAD
            if (res !== undefined && !(res.type === "application/json" || res.type === "application/jose+json")) {
                callback([{
                    message: "Invalid Content-Type specified in Response Header",
                }], res ? res.body : undefined, res);
                return;
            }
            if (!err) {
                callback(undefined, res.body, res);
                return;
            }
=======
            this.processResponse(err, res, callback);
        };
    }

    /**
     * Process response from server
     *
     * @param {Object} err - Error object
     * @param {Object} res - Response object
     * @param {api-callback} callback - The final callback
     *
     * @private
     */
    processResponse(err, res, callback) {
        if (!err) {
            callback(undefined, res.body, res);
            return;
        }
>>>>>>> 0693be02

        let errors = [
            {
                message: `Could not communicate with ${this.server}`,
                code: "COMMUNICATION_ERROR",
            },
        ];
        if (res && res.body && res.body.errors) {
            errors = res.body.errors;
        }
        callback(errors, res ? res.body : undefined, res);
    }

    /**
     * Makes decryption for encrypted response bodies
     *
     * @param {string} httpMethod - The http method that is currently processing
     * @param {api-callback} callback - The callback method to be invoked after decryption
     *
     * @private
     */
    processEncryptedResponse(httpMethod, callback) {
        return (error, response) => {
            if (!error) {
                const responseBody = response.rawResponse ? response.rawResponse : response.text;
                this.encryption.decrypt(responseBody)
                    .then((decryptedData) => {
                        callback(undefined, JSON.parse(decryptedData.payload.toString()), decryptedData);
                    })
                    .catch(() => callback(`Failed to decrypt response for ${httpMethod} request`, responseBody, responseBody));
            } else {
                this.processResponse(error, response, callback);
            }
        };
    }
}<|MERGE_RESOLUTION|>--- conflicted
+++ resolved
@@ -167,18 +167,6 @@
      */
     wrapCallback(callback = () => null) {
         return (err, res) => {
-<<<<<<< HEAD
-            if (res !== undefined && !(res.type === "application/json" || res.type === "application/jose+json")) {
-                callback([{
-                    message: "Invalid Content-Type specified in Response Header",
-                }], res ? res.body : undefined, res);
-                return;
-            }
-            if (!err) {
-                callback(undefined, res.body, res);
-                return;
-            }
-=======
             this.processResponse(err, res, callback);
         };
     }
@@ -193,11 +181,16 @@
      * @private
      */
     processResponse(err, res, callback) {
+        if (res !== undefined && !(res.type === "application/json" || res.type === "application/jose+json")) {
+            callback([{
+                message: "Invalid Content-Type specified in Response Header",
+            }], res ? res.body : undefined, res);
+            return;
+        }
         if (!err) {
             callback(undefined, res.body, res);
             return;
         }
->>>>>>> 0693be02
 
         let errors = [
             {
