import chai, { expect } from "chai";
import dirtyChai from "dirty-chai";
import nock from "nock";
import path from "path";
import Encryption from "../../src/utils/Encryption";

import ApiClient from "../../src/utils/ApiClient";

import packageJson from "../../package.json";

chai.should();
chai.use(dirtyChai);

/** @test {ApiClient} */
describe("utils/ApiClient", () => {
    /** @test {ApiClient#constructor} */
    describe("constructor()", () => {
        /** @test {ApiClient#constructor} */
        it("should set provided values as private members", () => {
            const client = new ApiClient("test-username", "test-password", "test-server");

            client.username.should.be.equal("test-username");
            client.password.should.be.equal("test-password");
            client.server.should.be.equal("test-server");
        });

        /** @test {ApiClient#constructor} */
        it("should set the version to package.json version", () => {
            const client = new ApiClient("test-username", "test-password", "test-server");
            client.version.should.be.equal(packageJson.version);
        });
    });

    /** @test {ApiClient#doPost} */
    describe("doPost()", () => {
        let client;
        let authHeader;

        before(() => {
            nock.disableNetConnect();
        });
        after(() => {
            nock.enableNetConnect();
        });

        beforeEach(() => {
            client = new ApiClient("test-username", "test-password", "https://test-server");

            authHeader = "Basic dGVzdC11c2VybmFtZTp0ZXN0LXBhc3N3b3Jk";
        });
        afterEach(() => {
            nock.cleanAll();
        });

        /** @test {ApiClient#doPost} */
        it("should return response if call was successful (with query parameters)", (cb) => {
            nock("https://test-server")
                .matchHeader("Authorization", authHeader)
                .matchHeader("User-Agent", `Hyperwallet Node SDK v${packageJson.version}`)
                .matchHeader("Accept", "application/json")
                .matchHeader("Content-Type", "application/json")
                .post("/rest/v3/test", {
                    test: "value",
                })
                .query({ sort: "test" })
                .reply(201, {
                    response: "value",
                });

            client.doPost("test", { test: "value" }, { sort: "test" }, (err, body, res) => {
                expect(err).to.be.undefined();

                body.should.be.deep.equal({
                    response: "value",
                });

                res.status.should.be.equal(201);

                cb();
            });
        });

        /** @test {ApiClient#doPost} */
        it("should return response if call was successful (without query parameters)", (cb) => {
            nock("https://test-server")
                .matchHeader("Authorization", authHeader)
                .matchHeader("User-Agent", `Hyperwallet Node SDK v${packageJson.version}`)
                .matchHeader("Accept", "application/json")
                .matchHeader("Content-Type", "application/json")
                .post("/rest/v3/test", {
                    test: "value",
                })
                .reply(201, {
                    response: "value",
                });

            client.doPost("test", { test: "value" }, {}, (err, body, res) => {
                expect(err).to.be.undefined();

                body.should.be.deep.equal({
                    response: "value",
                });

                res.status.should.be.equal(201);

                cb();
            });
        });

        /** @test {ApiClient#doPost} */
        it("should return generic network error if no response was send by server", (cb) => {
            client.doPost("test", { test: "value" }, {}, (err, body, res) => {
                err.should.be.deep.equal([{
                    message: "Could not communicate with https://test-server",
                    code: "COMMUNICATION_ERROR",
                }]);

                expect(body).to.be.undefined();
                expect(res).to.be.undefined();

                cb();
            });
        });

        /** @test {ApiClient#doPost} */
        it("should return error message if responses contains error", (cb) => {
            nock("https://test-server")
                .matchHeader("Authorization", authHeader)
                .matchHeader("User-Agent", `Hyperwallet Node SDK v${packageJson.version}`)
                .matchHeader("Accept", "application/json")
                .matchHeader("Content-Type", "application/json")
                .post("/rest/v3/test", {
                    test: "value",
                })
                .reply(404, {
                    errors: [{
                        message: "message",
                        code: "FORBIDDEN",
                        relatedResources: ["trm-f3d38df1-adb7-4127-9858-e72ebe682a79",
                            "trm-601b1401-4464-4f3f-97b3-09079ee7723b"],
                    }],
                });

            client.doPost("test", { test: "value" }, {}, (err, body, res) => {
                err.should.be.deep.equal([{
                    message: "message",
                    code: "FORBIDDEN",
                    relatedResources: ["trm-f3d38df1-adb7-4127-9858-e72ebe682a79",
                        "trm-601b1401-4464-4f3f-97b3-09079ee7723b"],
                }]);

                body.should.be.deep.equal({
                    errors: [{
                        message: "message",
                        code: "FORBIDDEN",
                        relatedResources: ["trm-f3d38df1-adb7-4127-9858-e72ebe682a79",
                            "trm-601b1401-4464-4f3f-97b3-09079ee7723b"],
                    }],
                });

                res.status.should.be.equal(404);

                cb();
            });
        });

        /** @test {ApiClient#doPost} */
        it("should return encrypted response if encrypted POST call was successful (without query parameters)", (cb) => {
            const clientPath = path.join(__dirname, "..", "resources", "private-jwkset1");
            const hwPath = path.join(__dirname, "..", "resources", "public-jwkset1");
            const clientWithEncryption = new ApiClient("test-username", "test-password", "https://test-server", {
                clientPrivateKeySetPath: clientPath,
                hyperwalletKeySetPath: hwPath,
            });
            const encryption = new Encryption(clientPath, hwPath);
            const testMessage = {
                message: "Test message",
            };

            encryption.encrypt(testMessage).then((encryptedBody) => {
                nock("https://test-server")
                    .filteringPath(() => "/")
                    .matchHeader("Authorization", authHeader)
                    .matchHeader("User-Agent", `Hyperwallet Node SDK v${packageJson.version}`)
                    .matchHeader("Accept", "application/jose+json")
                    .matchHeader("Content-Type", "application/jose+json")
                    .post("/", /.+/)
                    .reply(200, encryption.base64Decode(encryptedBody), {
                        "Content-Type": "application/jose+json",
                    });

                clientWithEncryption.doPost("test", { message: "Test message" }, {}, (err, body, res) => {
                    expect(err).to.be.undefined();

                    expect(res).to.not.be.undefined();

                    body.should.be.deep.equal({
                        message: "Test message",
                    });

                    cb();
                });
            });
        });

        /** @test {ApiClient#doPost} */
        it("should return error when fail to encrypt POST request body", (cb) => {
            const clientPath = path.join(__dirname, "..", "resources", "private-jwkset1");
            const hwPath = path.join(__dirname, "..", "resources", "public-jwkset1");
            const clientWithEncryption = new ApiClient("test-username", "test-password", "https://test-server", {
                clientPrivateKeySetPath: "wrongPath",
                hyperwalletKeySetPath: hwPath,
            });
            const encryption = new Encryption(clientPath, hwPath);
            const testMessage = {
                message: "Test message",
            };

            encryption.encrypt(testMessage).then((encryptedBody) => {
                nock("https://test-server")
                    .filteringPath(() => "/")
                    .matchHeader("Authorization", authHeader)
                    .matchHeader("User-Agent", `Hyperwallet Node SDK v${packageJson.version}`)
                    .matchHeader("Accept", "application/json")
                    .matchHeader("Content-Type", "application/jose+json")
                    .post("/", /.+/)
                    .reply(201, encryptedBody);

                clientWithEncryption.doPost("test", { message: "Test message" }, {}, (err, body, res) => {
                    expect(body).to.be.undefined();

                    expect(res).to.be.undefined();

                    err.should.be.deep.equal("Failed to encrypt body for POST request");

                    cb();
                });
            });
        });
    });

    /** @test {ApiClient#doPut} */
    describe("doPut()", () => {
        let client;
        let authHeader;

        before(() => {
            nock.disableNetConnect();
        });
        after(() => {
            nock.enableNetConnect();
        });

        beforeEach(() => {
            client = new ApiClient("test-username", "test-password", "https://test-server");

            authHeader = "Basic dGVzdC11c2VybmFtZTp0ZXN0LXBhc3N3b3Jk";
        });
        afterEach(() => {
            nock.cleanAll();
        });

        /** @test {ApiClient#doPut} */
        it("should return response if call was successful (with query parameters)", (cb) => {
            nock("https://test-server")
                .matchHeader("Authorization", authHeader)
                .matchHeader("User-Agent", `Hyperwallet Node SDK v${packageJson.version}`)
                .matchHeader("Accept", "application/json")
                .matchHeader("Content-Type", "application/json")
                .put("/rest/v3/test", {
                    test: "value",
                })
                .query({ sort: "test" })
                .reply(200, {
                    response: "value",
                });

            client.doPut("test", { test: "value" }, { sort: "test" }, (err, body, res) => {
                expect(err).to.be.undefined();

                body.should.be.deep.equal({
                    response: "value",
                });

                res.status.should.be.equal(200);

                cb();
            });
        });

        /** @test {ApiClient#doPut} */
        it("should return response if call was successful (without query parameters)", (cb) => {
            nock("https://test-server")
                .matchHeader("Authorization", authHeader)
                .matchHeader("User-Agent", `Hyperwallet Node SDK v${packageJson.version}`)
                .matchHeader("Accept", "application/json")
                .matchHeader("Content-Type", "application/json")
                .put("/rest/v3/test", {
                    test: "value",
                })
                .reply(200, {
                    response: "value",
                });

            client.doPut("test", { test: "value" }, {}, (err, body, res) => {
                expect(err).to.be.undefined();

                body.should.be.deep.equal({
                    response: "value",
                });

                res.status.should.be.equal(200);

                cb();
            });
        });

        /** @test {ApiClient#doPut} */
        it("should return generic network error if no response was send by server", (cb) => {
            client.doPut("test", { test: "value" }, {}, (err, body, res) => {
                err.should.be.deep.equal([{
                    message: "Could not communicate with https://test-server",
                    code: "COMMUNICATION_ERROR",
                }]);

                expect(body).to.be.undefined();
                expect(res).to.be.undefined();

                cb();
            });
        });

        /** @test {ApiClient#doPut} */
        it("should return error message if responses contains error", (cb) => {
            nock("https://test-server")
                .matchHeader("Authorization", authHeader)
                .matchHeader("User-Agent", `Hyperwallet Node SDK v${packageJson.version}`)
                .matchHeader("Accept", "application/json")
                .matchHeader("Content-Type", "application/json")
                .put("/rest/v3/test", {
                    test: "value",
                })
                .reply(404, {
                    errors: [{
                        message: "message",
                        code: "FORBIDDEN",
                        relatedResources: ["trm-f3d38df1-adb7-4127-9858-e72ebe682a79",
                            "trm-601b1401-4464-4f3f-97b3-09079ee7723b"],
                    }],
                });

            client.doPut("test", { test: "value" }, {}, (err, body, res) => {
                err.should.be.deep.equal([{
                    message: "message",
                    code: "FORBIDDEN",
                    relatedResources: ["trm-f3d38df1-adb7-4127-9858-e72ebe682a79",
                        "trm-601b1401-4464-4f3f-97b3-09079ee7723b"],
                }]);

                body.should.be.deep.equal({
                    errors: [{
                        message: "message",
                        code: "FORBIDDEN",
                        relatedResources: ["trm-f3d38df1-adb7-4127-9858-e72ebe682a79",
                            "trm-601b1401-4464-4f3f-97b3-09079ee7723b"],
                    }],
                });

                res.status.should.be.equal(404);

                cb();
            });
        });

        /** @test {ApiClient#doPut} */
        it("should return encrypted response if encrypted PUT call was successful (without query parameters)", (cb) => {
            const clientPath = path.join(__dirname, "..", "resources", "private-jwkset1");
            const hwPath = path.join(__dirname, "..", "resources", "public-jwkset1");
            const clientWithEncryption = new ApiClient("test-username", "test-password", "https://test-server", {
                clientPrivateKeySetPath: clientPath,
                hyperwalletKeySetPath: hwPath,
            });
            const encryption = new Encryption(clientPath, hwPath);
            const testMessage = {
                message: "Test message",
            };

            encryption.encrypt(testMessage).then((encryptedBody) => {
                nock("https://test-server")
                    .filteringPath(() => "/")
                    .matchHeader("Authorization", authHeader)
                    .matchHeader("User-Agent", `Hyperwallet Node SDK v${packageJson.version}`)
                    .matchHeader("Accept", "application/jose+json")
                    .matchHeader("Content-Type", "application/jose+json")
                    .put("/", /.+/)
                    .reply(201, encryption.base64Decode(encryptedBody), { "Content-Type": "application/jose+json" });

                clientWithEncryption.doPut("test", { message: "Test message" }, {}, (err, body, res) => {
                    expect(err).to.be.undefined();

                    expect(res).to.not.be.undefined();

                    body.should.be.deep.equal({
                        message: "Test message",
                    });

                    cb();
                });
            });
        });

        /** @test {ApiClient#doPut} */
        it("should return error when fail to encrypt PUT request body", (cb) => {
            const clientPath = path.join(__dirname, "..", "resources", "private-jwkset1");
            const hwPath = path.join(__dirname, "..", "resources", "public-jwkset1");
            const clientWithEncryption = new ApiClient("test-username", "test-password", "https://test-server", {
                clientPrivateKeySetPath: "wrongPath",
                hyperwalletKeySetPath: hwPath,
            });
            const encryption = new Encryption(clientPath, hwPath);
            const testMessage = {
                message: "Test message",
            };

            encryption.encrypt(testMessage).then((encryptedBody) => {
                nock("https://test-server")
                    .filteringPath(() => "/")
                    .matchHeader("Authorization", authHeader)
                    .matchHeader("User-Agent", `Hyperwallet Node SDK v${packageJson.version}`)
                    .matchHeader("Accept", "application/json")
                    .matchHeader("Content-Type", "application/jose+json")
                    .put("/", /.+/)
                    .reply(201, encryptedBody);

                clientWithEncryption.doPut("test", { message: "Test message" }, {}, (err, body, res) => {
                    expect(body).to.be.undefined();

                    expect(res).to.be.undefined();

                    err.should.be.deep.equal("Failed to encrypt body for PUT request");

                    cb();
                });
            });
        });

        /** @test {ApiClient#doPut} */
        it("should return error when fail to decrypt PUT response body", (cb) => {
            const clientPath = path.join(__dirname, "..", "resources", "private-jwkset1-wrong-jwe");
            const hwPath = path.join(__dirname, "..", "resources", "public-jwkset1");
            const clientWithEncryption = new ApiClient("test-username", "test-password", "https://test-server", {
                clientPrivateKeySetPath: clientPath,
                hyperwalletKeySetPath: hwPath,
            });
            const encryption = new Encryption(clientPath, hwPath);
            const testMessage = {
                message: "Test message",
            };

            encryption.encrypt(testMessage).then((encryptedBody) => {
                nock("https://test-server")
                    .filteringPath(() => "/")
                    .matchHeader("Authorization", authHeader)
                    .matchHeader("User-Agent", `Hyperwallet Node SDK v${packageJson.version}`)
                    .matchHeader("Accept", "application/jose+json")
                    .matchHeader("Content-Type", "application/jose+json")
                    .put("/", /.+/)
                    .reply(201, encryption.base64Decode(encryptedBody), { "Content-Type": "application/jose+json" });

                clientWithEncryption.doPut("test", { message: "Test message" }, {}, (err, body, res) => {
                    err.should.be.deep.equal("Failed to decrypt response for PUT request");

                    expect(body).to.not.be.undefined();

                    expect(res).to.not.be.undefined();

                    cb();
                });
            });
        });

        /** @test {ApiClient#doPut} */
        it("should return error when server responses with error on encrypted PUT request", (cb) => {
            const clientPath = path.join(__dirname, "..", "resources", "private-jwkset1");
            const hwPath = path.join(__dirname, "..", "resources", "public-jwkset1");
            const clientWithEncryption = new ApiClient("test-username", "test-password", "https://test-server", {
                clientPrivateKeySetPath: clientPath,
                hyperwalletKeySetPath: hwPath,
            });

            nock("https://test-server")
                .filteringPath(() => "/")
                .matchHeader("Authorization", authHeader)
                .matchHeader("User-Agent", `Hyperwallet Node SDK v${packageJson.version}`)
                .matchHeader("Accept", "application/jose+json")
                .matchHeader("Content-Type", "application/jose+json")
                .put("/", /.+/)
                .reply(404, {
                    errors: [
                        "test1",
                        "test2",
                    ],
                }, { "Content-Type": "application/jose+json" });

            clientWithEncryption.doPut("test", { message: "Test message" }, {}, (err, body, res) => {
                err.should.be.deep.equal([
                    "test1",
                    "test2",
                ]);

                body.should.be.deep.equal({
                    errors: [
                        "test1",
                        "test2",
                    ],
                });

                res.status.should.be.equal(404);

                cb();
            });
        });
    });

    /** @test {ApiClient#doGet} */
    describe("doGet()", () => {
        let client;
        let authHeader;

        before(() => {
            nock.disableNetConnect();
        });
        after(() => {
            nock.enableNetConnect();
        });

        beforeEach(() => {
            client = new ApiClient("test-username", "test-password", "https://test-server");

            authHeader = "Basic dGVzdC11c2VybmFtZTp0ZXN0LXBhc3N3b3Jk";
        });
        afterEach(() => {
            nock.cleanAll();
        });

        /** @test {ApiClient#doGet} */
        it("should return response if call was successful (with query parameters)", (cb) => {
            nock("https://test-server")
                .matchHeader("Authorization", authHeader)
                .matchHeader("User-Agent", `Hyperwallet Node SDK v${packageJson.version}`)
                .matchHeader("Accept", "application/json")
                .get("/rest/v3/test")
                .query({ sort: "test" })
                .reply(200, {
                    response: "value",
                });

            client.doGet("test", { sort: "test" }, (err, body, res) => {
                expect(err).to.be.undefined();

                body.should.be.deep.equal({
                    response: "value",
                });

                res.status.should.be.equal(200);

                cb();
            });
        });

        /** @test {ApiClient#doGet} */
        it("should return response if call was successful (without query parameters)", (cb) => {
            nock("https://test-server")
                .matchHeader("Authorization", authHeader)
                .matchHeader("User-Agent", `Hyperwallet Node SDK v${packageJson.version}`)
                .matchHeader("Accept", "application/json")
                .get("/rest/v3/test")
                .reply(200, {
                    response: "value",
                });

            client.doGet("test", {}, (err, body, res) => {
                expect(err).to.be.undefined();

                body.should.be.deep.equal({
                    response: "value",
                });

                res.status.should.be.equal(200);

                cb();
            });
        });

        /** @test {ApiClient#doGet} */
        it("should return generic network error if no response was send by server", (cb) => {
            client.doGet("test", {}, (err, body, res) => {
                err.should.be.deep.equal([{
                    message: "Could not communicate with https://test-server",
                    code: "COMMUNICATION_ERROR",
                }]);

                expect(body).to.be.undefined();
                expect(res).to.be.undefined();

                cb();
            });
        });

        /** @test {ApiClient#doGet} */
        it("should return error message if responses contains error", (cb) => {
            nock("https://test-server")
                .matchHeader("Authorization", authHeader)
                .matchHeader("User-Agent", `Hyperwallet Node SDK v${packageJson.version}`)
                .matchHeader("Accept", "application/json")
                .get("/rest/v3/test")
                .reply(404, {
                    errors: [{
                        message: "message",
                        code: "FORBIDDEN",
                        relatedResources: ["trm-f3d38df1-adb7-4127-9858-e72ebe682a79",
                            "trm-601b1401-4464-4f3f-97b3-09079ee7723b"],
                    }],
                });

            client.doGet("test", {}, (err, body, res) => {
                err.should.be.deep.equal([{
                    message: "message",
                    code: "FORBIDDEN",
                    relatedResources: ["trm-f3d38df1-adb7-4127-9858-e72ebe682a79",
                        "trm-601b1401-4464-4f3f-97b3-09079ee7723b"],
                }]);

                body.should.be.deep.equal({
                    errors: [{
                        message: "message",
                        code: "FORBIDDEN",
                        relatedResources: ["trm-f3d38df1-adb7-4127-9858-e72ebe682a79",
                            "trm-601b1401-4464-4f3f-97b3-09079ee7723b"],
                    }],
                });

                res.status.should.be.equal(404);

                cb();
            });
        });

        /** @test {ApiClient#doGet} */
        it("should return encrypted response if encrypted GET call was successful (without query parameters)", (cb) => {
            const clientPath = path.join(__dirname, "..", "resources", "private-jwkset1");
            const hwPath = path.join(__dirname, "..", "resources", "public-jwkset1");
            const clientWithEncryption = new ApiClient("test-username", "test-password", "https://test-server", {
                clientPrivateKeySetPath: clientPath,
                hyperwalletKeySetPath: hwPath,
            });
            const encryption = new Encryption(clientPath, hwPath);
            const testMessage = {
                message: "Test message",
            };

            encryption.encrypt(testMessage).then((encryptedBody) => {
                nock("https://test-server")
                    .filteringPath(() => "/")
                    .matchHeader("Authorization", authHeader)
                    .matchHeader("User-Agent", `Hyperwallet Node SDK v${packageJson.version}`)
                    .matchHeader("Accept", "application/jose+json")
                    .get("/")
                    .reply(200, encryption.base64Decode(encryptedBody), { "Content-Type": "application/jose+json" });

                clientWithEncryption.doGet("test", {}, (err, body, res) => {
                    expect(err).to.be.undefined();

                    expect(res).to.not.be.undefined();

                    body.should.be.deep.equal({
                        message: "Test message",
                    });

                    cb();
                });
            });
        });
    });

    describe("wrapCallback()", () => {
        it("should return a 'function' without a argument", () => {
            const client = new ApiClient("test-username", "test-password", "test-server");

            client.wrapCallback().should.be.a("function");
        });

        it("should return a 'function' with a argument", () => {
            const client = new ApiClient("test-username", "test-password", "test-server");

            client.wrapCallback(() => null).should.be.a("function");
        });

        it("should be able to run without any arguments", () => {
            const client = new ApiClient("test-username", "test-password", "test-server");
            client.wrapCallback()(new Error());
        });

        it("should call callback with 'body' and 'res' if no error happened", (cb) => {
            const client = new ApiClient("test-username", "test-password", "test-server");

            const rawRes = {
                body: "test",
                status: 200,
                type: "application/json",
            };

            const callback = client.wrapCallback("POST", (err, body, res) => {
                expect(err).to.be.undefined();

                body.should.be.equal("test");
                rawRes.should.be.deep.equal(res);

                cb();
            });
            callback(undefined, rawRes);
        });

        it("should call callback with 'errors', 'body' and 'res' if 'body' contains errors", (cb) => {
            const client = new ApiClient("test-username", "test-password", "test-server");

            const rawRes = {
                body: {
                    errors: [{
                        message: "message",
                        code: "FORBIDDEN",
                        relatedResources: ["trm-f3d38df1-adb7-4127-9858-e72ebe682a79",
                            "trm-601b1401-4464-4f3f-97b3-09079ee7723b"],
                    }],
                },
                status: 404,
                type: "application/json",
            };

<<<<<<< HEAD
            const callback = client.wrapCallback((err, body, res) => {
                err.should.be.deep.equal([{
                    message: "message",
                    code: "FORBIDDEN",
                    relatedResources: ["trm-f3d38df1-adb7-4127-9858-e72ebe682a79",
                        "trm-601b1401-4464-4f3f-97b3-09079ee7723b"],
                }]);
=======
            const callback = client.wrapCallback("POST", (err, body, res) => {
                err.should.be.deep.equal(["test1", "test2"]);
>>>>>>> 564c30a4
                body.should.be.deep.equal({
                    errors: [{
                        message: "message",
                        code: "FORBIDDEN",
                        relatedResources: ["trm-f3d38df1-adb7-4127-9858-e72ebe682a79",
                            "trm-601b1401-4464-4f3f-97b3-09079ee7723b"],
                    }],
                });
                rawRes.should.be.deep.equal(res);

                cb();
            });
            callback(new Error(), rawRes);
        });

        it("should call callback with static error message as 'errors', 'body' and 'res' if 'body' contains no errors", (cb) => {
            const client = new ApiClient("test-username", "test-password", "test-server");

            const rawRes = {
                body: "test",
                status: 404,
                type: "application/json",
            };

            const callback = client.wrapCallback("POST", (err, body, res) => {
                err.should.be.deep.equal([{
                    message: "Could not communicate with test-server",
                    code: "COMMUNICATION_ERROR",
                }]);
                body.should.be.equal("test");
                rawRes.should.be.deep.equal(res);

                cb();
            });
            callback(new Error(), rawRes);
        });

        it("should call callback with 'body' and 'res' and application/jose+json Content-Type", (cb) => {
            const clientPath = path.join(__dirname, "..", "resources", "private-jwkset1");
            const hwPath = path.join(__dirname, "..", "resources", "public-jwkset1");
            const clientWithEncryption = new ApiClient("test-username", "test-password", "https://test-server", {
                clientPrivateKeySetPath: clientPath,
                hyperwalletKeySetPath: hwPath,
            });

            const encryption = new Encryption(clientPath, hwPath);
            const testMessage = {
                message: "Test message",
            };

            encryption.encrypt(testMessage).then((encryptedBody) => {
                const callback = clientWithEncryption.wrapCallback("POST", (err, body, res) => {
                    expect(err).to.be.undefined();
                    expect(res).not.to.be.undefined();
                    body.should.be.deep.equal(testMessage);

                    cb();
                });
                const rawRes = {
                    text: JSON.stringify(encryption.base64Decode(encryptedBody)),
                    status: 200,
                    type: "application/jose+json",
                };
                callback(undefined, rawRes);
            });
        });

        it("should call callback with static error message as 'errors', when Content-Type is wrong", (cb) => {
            const client = new ApiClient("test-username", "test-password", "test-server");

            const rawRes = {
                body: "test",
                status: 200,
                type: "wrongContentType",
            };

            const callback = client.wrapCallback("POST", (err, body, res) => {
                err.should.be.deep.equal([{
                    message: "Invalid Content-Type specified in Response Header",
                }]);
                body.should.be.equal("test");
                rawRes.should.be.deep.equal(res);

                cb();
            });
            callback(new Error(), rawRes);
        });
    });
});<|MERGE_RESOLUTION|>--- conflicted
+++ resolved
@@ -737,18 +737,13 @@
                 type: "application/json",
             };
 
-<<<<<<< HEAD
-            const callback = client.wrapCallback((err, body, res) => {
+            const callback = client.wrapCallback("POST", (err, body, res) => {
                 err.should.be.deep.equal([{
                     message: "message",
                     code: "FORBIDDEN",
                     relatedResources: ["trm-f3d38df1-adb7-4127-9858-e72ebe682a79",
                         "trm-601b1401-4464-4f3f-97b3-09079ee7723b"],
                 }]);
-=======
-            const callback = client.wrapCallback("POST", (err, body, res) => {
-                err.should.be.deep.equal(["test1", "test2"]);
->>>>>>> 564c30a4
                 body.should.be.deep.equal({
                     errors: [{
                         message: "message",
